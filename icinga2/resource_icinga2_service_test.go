package icinga2

import (
	"fmt"
	"strings"
	"testing"

	"github.com/hashicorp/terraform/helper/resource"
	"github.com/hashicorp/terraform/terraform"
	"github.com/lrsmith/go-icinga2-api/iapi"
)

func TestAccCreateService(t *testing.T) {

	var testAccCreateService = fmt.Sprintf(`
		resource "icinga2_service" "tf-service-1" {
		hostname      = "docker-icinga2"
		name          = "ssh3"
		check_command = "ssh"
	}`)
	hostname := "docker-icinga2"
	Groups := []string{"linux-servers"}
	createHost := func() {
		icinga2Server := testAccProvider.Meta().(*iapi.Server)
<<<<<<< HEAD
		icinga2Server.CreateHost(hostname, "10.0.0.1", "hostalive", nil, nil, nil)
=======
		icinga2Server.CreateHost(hostname, "10.0.0.1", "hostalive", nil, nil, Groups)
>>>>>>> 0ec1ef0d
	}

	resource.Test(t, resource.TestCase{
		PreCheck:  func() { testAccPreCheck(t) },
		Providers: testAccProviders,
		Steps: []resource.TestStep{
			resource.TestStep{
				PreConfig: createHost,
				Config:    testAccCreateService,
				Check: resource.ComposeTestCheckFunc(
					testAccCheckServiceExists("icinga2_service.tf-service-1"),
					testAccCheckResourceState("icinga2_service.tf-service-1", "hostname", hostname),
					testAccCheckResourceState("icinga2_service.tf-service-1", "name", "ssh3"),
					testAccCheckResourceState("icinga2_service.tf-service-1", "check_command", "ssh"),
				),
			},
		},
	})

	icinga2Server := testAccProvider.Meta().(*iapi.Server)
	err := icinga2Server.DeleteHost(hostname)
	if err != nil {
		t.Errorf("Error deleting host object after test completed: %s", err)
	}
}

func testAccCheckServiceExists(rn string) resource.TestCheckFunc {
	return func(s *terraform.State) error {
		resource, ok := s.RootModule().Resources[rn]
		if !ok {
			return fmt.Errorf("Service resource not found: %s", rn)
		}

		if resource.Primary.ID == "" {
			return fmt.Errorf("resource id not set")
		}

		client := testAccProvider.Meta().(*iapi.Server)
		tokens := strings.Split(resource.Primary.ID, "!")

		_, err := client.GetService(tokens[1], tokens[0])
		if err != nil {
			return fmt.Errorf("error getting getting Service: %s", err)
		}

		return nil
	}

}<|MERGE_RESOLUTION|>--- conflicted
+++ resolved
@@ -22,11 +22,7 @@
 	Groups := []string{"linux-servers"}
 	createHost := func() {
 		icinga2Server := testAccProvider.Meta().(*iapi.Server)
-<<<<<<< HEAD
-		icinga2Server.CreateHost(hostname, "10.0.0.1", "hostalive", nil, nil, nil)
-=======
 		icinga2Server.CreateHost(hostname, "10.0.0.1", "hostalive", nil, nil, Groups)
->>>>>>> 0ec1ef0d
 	}
 
 	resource.Test(t, resource.TestCase{
